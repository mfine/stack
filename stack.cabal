name:                stack
version:             1.5.0
synopsis:            The Haskell Tool Stack
description:         Please see the README.md for usage information, and
                     the wiki on Github for more details.  Also, note that
                     the API for the library is not currently stable, and may
                     change significantly, even between minor releases. It is
                     currently only intended for use by the executable.
license:             BSD3
license-file:        LICENSE
author:              Commercial Haskell SIG
maintainer:          manny@fpcomplete.com
category:            Development
build-type:          Custom
cabal-version:       >=1.10
homepage:            http://haskellstack.org
extra-source-files:  CONTRIBUTING.md
                     ChangeLog.md
                     README.md
                     doc/*.md
                     src/setup-shim/StackSetupShim.hs

                     -- Glob would be nice, but apparently Cabal doesn't support it:
                     --     cabal: filepath wildcard 'test/package-dump/*.txt' does not match any files.
                     -- Happened during cabal sdist
                     test/package-dump/ghc-7.8.txt
                     test/package-dump/ghc-7.8.4-osx.txt
                     test/package-dump/ghc-7.10.txt

                     stack.yaml

custom-setup
  setup-depends: base
               , Cabal
               , filepath

flag integration-tests
  manual: True
  default: False
  description: Run the integration test suite

flag disable-git-info
  manual: True
  default: False
  description: Disable compile-time inclusion of current git info in stack
  -- disabling git info can lead to a quicker workflow in certain
  -- scenarios when you're developing on stack itself, but
  -- should otherwise be avoided
  -- see: https://github.com/commercialhaskell/stack/issues/1425

flag static
  manual: True
  default: False
  description: Pass -static/-pthread to ghc when linking the stack binary.
  -- Not intended for general use. Simply makes it easier to
  -- build a fully static binary on Linux platforms that enable it.

flag hide-dependency-versions
  manual: True
  default: False
  description: Hides dependency versions from "stack --version", used only by building with stack.yaml

library
  hs-source-dirs:    src/
  ghc-options:       -Wall -fwarn-tabs -fwarn-incomplete-uni-patterns -fwarn-incomplete-record-updates -fwarn-identities
  exposed-modules:   Control.Concurrent.Execute
                     Data.Aeson.Extended
                     Data.Attoparsec.Args
                     Data.Attoparsec.Combinators
                     Data.Attoparsec.Interpreter
                     Data.IORef.RunOnce
                     Data.Store.VersionTagged
                     Network.HTTP.Download
                     Network.HTTP.Download.Verified
                     Options.Applicative.Args
                     Options.Applicative.Builder.Extra
                     Options.Applicative.Complicated
                     Path.CheckInstall
                     Path.Extra
                     Path.Find
                     Paths_stack
                     Stack.Build
                     Stack.Build.Cache
                     Stack.Build.ConstructPlan
                     Stack.Build.Execute
                     Stack.Build.Haddock
                     Stack.Build.Installed
                     Stack.Build.Source
                     Stack.Build.Target
                     Stack.BuildPlan
                     Stack.Clean
                     Stack.Config
                     Stack.Config.Build
                     Stack.Config.Urls
                     Stack.Config.Docker
                     Stack.Config.Nix
                     Stack.ConfigCmd
                     Stack.Constants
                     Stack.Constants.Config
                     Stack.Coverage
                     Stack.Docker
                     Stack.Docker.GlobalDB
                     Stack.Dot
                     Stack.Exec
                     Stack.Fetch
                     Stack.FileWatch
                     Stack.GhcPkg
                     Stack.Ghci
                     Stack.Ghci.Script
                     Stack.Hoogle
                     Stack.IDE
                     Stack.Image
                     Stack.Init
                     Stack.New
                     Stack.Nix
                     Stack.Options.BenchParser
                     Stack.Options.BuildMonoidParser
                     Stack.Options.BuildParser
                     Stack.Options.CleanParser
                     Stack.Options.ConfigParser
                     Stack.Options.Completion
                     Stack.Options.DockerParser
                     Stack.Options.DotParser
                     Stack.Options.ExecParser
                     Stack.Options.GhcBuildParser
                     Stack.Options.GhciParser
                     Stack.Options.GhcVariantParser
                     Stack.Options.GlobalParser
                     Stack.Options.HaddockParser
                     Stack.Options.HpcReportParser
                     Stack.Options.LogLevelParser
                     Stack.Options.NewParser
                     Stack.Options.NixParser
                     Stack.Options.PackageParser
                     Stack.Options.ResolverParser
                     Stack.Options.ScriptParser
                     Stack.Options.SDistParser
                     Stack.Options.SolverParser
                     Stack.Options.TestParser
                     Stack.Options.Utils
                     Stack.Package
                     Stack.PackageDump
                     Stack.PackageIndex
                     Stack.PackageLocation
                     Stack.Path
                     Stack.Prelude
                     Stack.PrettyPrint
                     Stack.Runners
                     Stack.Script
                     Stack.SDist
                     Stack.Setup
                     Stack.Setup.Installed
                     Stack.SetupCmd
                     Stack.Sig
                     Stack.Sig.GPG
                     Stack.Sig.Sign
                     Stack.Snapshot
                     Stack.Solver
                     Stack.Types.Build
                     Stack.Types.BuildPlan
                     Stack.Types.CompilerBuild
                     Stack.Types.Urls
                     Stack.Types.Compiler
                     Stack.Types.Config
                     Stack.Types.Config.Build
                     Stack.Types.Docker
                     Stack.Types.FlagName
                     Stack.Types.GhcPkgId
                     Stack.Types.Image
                     Stack.Types.Internal
                     Stack.Types.Nix
                     Stack.Types.Package
                     Stack.Types.PackageDump
                     Stack.Types.PackageIdentifier
                     Stack.Types.PackageIndex
                     Stack.Types.PackageName
                     Stack.Types.Resolver
                     Stack.Types.Sig
                     Stack.Types.StackT
                     Stack.Types.TemplateName
                     Stack.Types.Version
                     Stack.Types.VersionIntervals
                     Stack.Upgrade
                     Stack.Upload
                     Text.PrettyPrint.Leijen.Extended
                     System.Process.Log
                     System.Process.PagerEditor
                     System.Process.Read
                     System.Process.Run
  other-modules:     Hackage.Security.Client.Repository.HttpLib.HttpClient
  build-depends:     Cabal >= 1.24 && < 1.25
                   , aeson (>= 1.0 && < 1.2)
                   , ansi-terminal >= 0.6.2.3
                   , attoparsec >= 0.12.1.5 && < 0.14
                   , base >= 4.8 && <5
                   , base64-bytestring
                   , binary >= 0.7 && < 0.9
                   , binary-tagged >= 0.1.1
                   , blaze-builder
                   , bytestring >= 0.10.4.0
                   , clock >= 0.7.2
                   , conduit >= 1.2.8
                   , conduit-extra >= 1.1.14
                   , containers >= 0.5.5.1
                   , cryptonite >= 0.19 && < 0.24
                   , cryptonite-conduit >= 0.1 && < 0.3
                   , directory >= 1.2.1.0 && < 1.4
                   , echo >= 0.1.3 && < 0.2
                   , exceptions >= 0.8.0.2
                   , extra >= 1.4.10 && < 1.6
                   , fast-logger >= 2.3.1
                   , filelock >= 0.1.0.1
                   , filepath >= 1.3.0.2
                   , fsnotify >= 0.2.1
<<<<<<< HEAD
                   , generic-deriving < 1.12
=======
                   , generic-deriving >= 1.10.5 && < 1.12
                   , ghc-prim >= 0.4.0.0
>>>>>>> daddbe33
                   , hackage-security
                   , hashable >= 1.2.3.2
                   , hpc >= 0.6.0.2
                   , http-client >= 0.5.3.3
                   , http-client-tls >= 0.3.4
                   , http-conduit >= 2.2.3
                   , http-types >= 0.8.6 && < 0.10
                   , memory >= 0.13 && < 0.15
                   , microlens >= 0.3.0.0
                   , microlens-mtl >= 0.1.10.0
                   , mintty >= 0.1.1
                   , monad-logger >= 0.3.13.1
                   , mtl >= 2.1.3.1
                   , network-uri
                   , open-browser >= 0.2.1
                   , optparse-applicative >= 0.13 && < 0.14
<<<<<<< HEAD
                   , path >= 0.5.8 && <= 0.5.13
=======
                   , path >= 0.5.8 && < 0.6
>>>>>>> daddbe33
                   , path-io >= 1.1.0 && < 2.0.0
                   , persistent >= 2.1.2 && < 2.8
                       -- persistent-sqlite-2.5.0.1 has a bug
                       -- (see https://github.com/yesodweb/persistent/pull/561#issuecomment-222329087)
                   , persistent-sqlite (>= 2.1.4 && < 2.5.0.1) || (> 2.5.0.1 && < 2.7)
                   , persistent-template >= 2.1.1 && < 2.6
                   , pretty >= 1.1.1.1
                   , process >= 1.2.1.0 && < 1.5
                   , regex-applicative-text >=0.1.0.1 && <0.2
                   , resourcet >= 1.1.4.1
                   , retry >= 0.6 && < 0.8
<<<<<<< HEAD
=======
                   , safe >= 0.3
                   , safe-exceptions >= 0.1.5.0
>>>>>>> daddbe33
                   , semigroups >= 0.5 && < 0.19
                   , split
                   , stm >= 2.4.4
                   , streaming-commons >= 0.1.10.0
                   , tar >= 0.5.0.3 && < 0.6
                   , template-haskell >= 2.9.0.0 && < 2.12
                   , text >= 1.2.0.4
                   , text-binary
                   , text-metrics >= 0.3 && < 0.4
                   , time >= 1.4.2 && < 1.7
                   , tls >= 1.3.8
                   , transformers >= 0.3.0.0 && < 0.6
                   , unicode-transforms >= 0.1 && <0.4
<<<<<<< HEAD
                   , unix-compat
                   , unliftio
=======
                   , unix-compat >= 0.4.1.4
>>>>>>> daddbe33
                   , unordered-containers >= 0.2.5.1
                   , vector >= 0.10.12.3 && < 0.13
                   , yaml >= 0.8.20
                   , zlib >= 0.5.4.2 && < 0.7
                   , deepseq >= 1.4
                   , hastache
                   , project-template >= 0.2
                   , zip-archive >= 0.2.3.7 && < 0.4
                   , hpack >= 0.17.0 && < 0.19
                   , store >= 0.4.1 && < 0.5
                   , store-core >= 0.4 && < 0.5
                   , annotated-wl-pprint
                   , file-embed >= 0.0.10
  if os(windows)
    cpp-options:     -DWINDOWS
    build-depends:   Win32
  else
    build-depends:   unix >= 2.7.0.1
                   , pid1 >= 0.1 && < 0.2
  default-language:  Haskell2010

executable stack
  hs-source-dirs: src/main
  main-is:        Main.hs
  ghc-options:    -threaded -Wall -fwarn-tabs -fwarn-incomplete-uni-patterns -fwarn-incomplete-record-updates
  other-modules:  Paths_stack
  if flag(static)
      ld-options: -static -pthread

  build-depends:  Cabal >= 1.18.1.5 && < 1.25
                , base >=4.7 && < 5
                , bytestring >= 0.10.4.0
                , conduit >= 1.2.8
                , containers >= 0.5.5.1
                , directory >= 1.2.1.0 && < 1.4
                , filelock >= 0.1.0.1
                , filepath >= 1.3.0.2
                , hpack >= 0.17.0 && < 0.19
                , http-client >= 0.5.3.3
                , microlens >= 0.3.0.0
                , monad-logger >= 0.3.13.1
                , mtl >= 2.1.3.1
                , optparse-applicative >= 0.13 && < 0.14
                , path >= 0.5.8 && < 0.6
                , path-io >= 1.1.0 && < 2.0.0
                , split
                , stack
                , text >= 1.2.0.4
                , transformers >= 0.3.0.0 && < 0.6
  default-language:    Haskell2010
  if os(windows)
    build-depends:   Win32
    cpp-options:     -DWINDOWS
  if !flag(disable-git-info)
    cpp-options:     -DUSE_GIT_INFO
    build-depends:   gitrev >= 1.1 && < 1.4
                   , optparse-simple >= 0.0.3
  if flag(hide-dependency-versions)
    cpp-options:     -DHIDE_DEP_VERSIONS

test-suite stack-test
  type:           exitcode-stdio-1.0
  hs-source-dirs: src/test
  main-is:        Test.hs
  other-modules:  Spec
                , Stack.Build.ExecuteSpec
                , Stack.Build.TargetSpec
                , Stack.ConfigSpec
                , Stack.DotSpec
                , Stack.GhciSpec
                , Stack.Ghci.ScriptSpec
                , Stack.Ghci.PortableFakePaths
                , Stack.PackageDumpSpec
                , Stack.ArgsSpec
                , Stack.NixSpec
                , Stack.StoreSpec
                , Network.HTTP.Download.VerifiedSpec
                , Stack.SolverSpec
                , Stack.Untar.UntarSpec
  ghc-options:    -threaded -Wall -fwarn-tabs -fwarn-incomplete-uni-patterns -fwarn-incomplete-record-updates
  build-depends:  Cabal >= 1.18.1.5 && < 1.25
                , QuickCheck >= 2.8.2 && < 2.10
                , attoparsec < 0.14
                , base >=4.7 && <5
                , conduit >= 1.2.8
                , conduit-extra
                , containers >= 0.5.5.1
                , cryptonite >= 0.19 && < 0.24
                , directory >= 1.2.1.0 && < 1.4
                , filepath >= 1.3.0.2
                , hspec >= 2.2 && <2.5
                , hashable >= 1.2.3.2
                , http-client-tls >= 0.3.4
                , http-conduit >= 2.2.3
                , monad-logger
                , neat-interpolation >= 0.3
                , optparse-applicative >= 0.13 && < 0.14
                , path >= 0.5.8 && < 0.6
                , path-io >= 1.1.0 && < 2.0.0
                , resourcet
                , retry >= 0.6 && < 0.8
                , stack
                , temporary >= 1.2.0.3
                , text
                , transformers >= 0.3.0.0 && < 0.6
                , mono-traversable >= 0.10.2 && <1.1
                , th-reify-many >= 0.1.6
                , smallcheck
                , bytestring >= 0.10.4.0
                , store >= 0.4.1 && < 0.5
                , vector >= 0.10.12.3 && < 0.13
                , unordered-containers
                , template-haskell >= 2.9.0.0 && < 2.12
                , yaml >= 0.8.20
  default-language:    Haskell2010
  if os(windows)
    cpp-options:     -DWINDOWS

test-suite stack-integration-test
  type:           exitcode-stdio-1.0
  hs-source-dirs: test/integration
  main-is:        IntegrationSpec.hs
  ghc-options:    -threaded -rtsopts -with-rtsopts=-N -Wall -fwarn-tabs -fwarn-incomplete-uni-patterns -fwarn-incomplete-record-updates

  if !flag(integration-tests)
    buildable: False

  build-depends:  async < 2.2
                , base >= 4.7 && < 5
                , bytestring >= 0.10.4.0
                , conduit >= 1.2.8
                , conduit-extra >= 1.1.14
                , containers >= 0.5.5.1
                , directory >= 1.2.1.0 && < 1.4
                , filepath >= 1.3.0.2
                , hspec >= 2.2 && < 2.5
                , process >= 1.2.0.0 && < 1.5
                , resourcet
                , temporary >= 1.2.0.3
                , text
                , transformers >= 0.3.0.0 && < 0.6
                , unix-compat >= 0.4.1.4
  default-language:    Haskell2010

  -- This isn't actually needed to build stack-integration-test, but it makes it
  -- easier to load up an individual integration test into stack ghci. It's
  -- still a little involved:
  --
  -- stack exec -- stack ghci stack:stack-integration-test --flag stack:integration-tests --no-build
  --
  -- Then, in ghci:
  --
  -- :cd test/integration/tests/.../files
  -- :load ../Main.hs
  -- main
  other-modules: StackTest
  hs-source-dirs: test/integration/lib

source-repository head
  type:     git
  location: https://github.com/commercialhaskell/stack.git<|MERGE_RESOLUTION|>--- conflicted
+++ resolved
@@ -212,12 +212,7 @@
                    , filelock >= 0.1.0.1
                    , filepath >= 1.3.0.2
                    , fsnotify >= 0.2.1
-<<<<<<< HEAD
-                   , generic-deriving < 1.12
-=======
                    , generic-deriving >= 1.10.5 && < 1.12
-                   , ghc-prim >= 0.4.0.0
->>>>>>> daddbe33
                    , hackage-security
                    , hashable >= 1.2.3.2
                    , hpc >= 0.6.0.2
@@ -234,11 +229,7 @@
                    , network-uri
                    , open-browser >= 0.2.1
                    , optparse-applicative >= 0.13 && < 0.14
-<<<<<<< HEAD
-                   , path >= 0.5.8 && <= 0.5.13
-=======
                    , path >= 0.5.8 && < 0.6
->>>>>>> daddbe33
                    , path-io >= 1.1.0 && < 2.0.0
                    , persistent >= 2.1.2 && < 2.8
                        -- persistent-sqlite-2.5.0.1 has a bug
@@ -250,11 +241,6 @@
                    , regex-applicative-text >=0.1.0.1 && <0.2
                    , resourcet >= 1.1.4.1
                    , retry >= 0.6 && < 0.8
-<<<<<<< HEAD
-=======
-                   , safe >= 0.3
-                   , safe-exceptions >= 0.1.5.0
->>>>>>> daddbe33
                    , semigroups >= 0.5 && < 0.19
                    , split
                    , stm >= 2.4.4
@@ -268,12 +254,8 @@
                    , tls >= 1.3.8
                    , transformers >= 0.3.0.0 && < 0.6
                    , unicode-transforms >= 0.1 && <0.4
-<<<<<<< HEAD
-                   , unix-compat
+                   , unix-compat >= 0.4.1.4
                    , unliftio
-=======
-                   , unix-compat >= 0.4.1.4
->>>>>>> daddbe33
                    , unordered-containers >= 0.2.5.1
                    , vector >= 0.10.12.3 && < 0.13
                    , yaml >= 0.8.20
