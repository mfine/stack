# Changelog

<<<<<<< HEAD
## Unreleased changes

Release notes:

Major changes:

Behavior changes:

* Snapshot packages are no longer built with executable profiling. See
  [#1179](https://github.com/commercialhaskell/stack/issues/1179).
* `stack init` now ignores symlinks when searching for cabal files. It also now
  ignores any directory that begins with `.` (as well as `dist` dirs) - before
  it would only ignore `.git`, `.stack-work`, and `dist`.

Other enhancements:

* Experimental support for `--split-objs` added.
* `git` packages with submodules are supported by passing the `--recursive`
  flag to `git clone`.
* When using [hpack](https://github.com/sol/hpack), only regenerate cabal files
  when hpack files change.
* hpack files can now be used in templates
* `stack ghci` now runs ghci as a separate process #1306
* Retry when downloading snapshots and package indices

Bug fixes:

* Package tarballs would fail to unpack in 1.0.4
  [#1884](https://github.com/commercialhaskell/stack/issues/1884).
* Fixed errant warnings about missing modules, after deleted and removed from
  cabal file [#921](https://github.com/commercialhaskell/stack/issues/921)
  [#1805](https://github.com/commercialhaskell/stack/issues/1805).
* Now considers a package to dirty when the hpack file is changed
  [#1819](https://github.com/commercialhaskell/stack/issues/1819)
* Nix: cancelling a stack build now exits properly rather than dropping into a
  nix-shell [#1778](https://github.com/commercialhaskell/stack/issues/1778)
=======
## 1.0.4.2

Build with path-io-1.0.0. There are no changes in behaviour from 1.0.4,
so no binaries are released for this version.

## 1.0.4.1

Fixes build with aeson-0.11.0.0. There are no changes in behaviour from 1.0.4,
so no binaries are released for this version.
>>>>>>> 1f002063

## 1.0.4

Major changes:

* Some notable changes in `stack init`:
    * Overall it should now be able to initialize almost all existing cabal
      packages out of the box as long as the package itself is consistently
      defined.
    * Choose the best possible snapshot and add extra dependencies on top
      of a snapshot resolver rather than a compiler resolver -
      [#1583](https://github.com/commercialhaskell/stack/pull/1583)
    * Automatically omit a package (`--omit-packages`) when it is compiler
      incompatible or when there are packages with conflicting dependency
      requirements - [#1674](https://github.com/commercialhaskell/stack/pull/1674).
    * Some more changes for a better user experience. Please refer to
      the doc guide for details.
* Add support for hpack, alternative package description format
  [#1679](https://github.com/commercialhaskell/stack/issues/1679)

Other enhancements:

* Docker: pass ~/.ssh and SSH auth socket into container, so that git repos
  work [#1358](https://github.com/commercialhaskell/stack/issues/1358).
* Docker: strip suffix from docker --version.
  [#1653](https://github.com/commercialhaskell/stack/issues/1653)
* Docker: pass USER and PWD environment bariables into container.
* On each run, stack will test the stack root directory (~/.stack), and the
  project and package work directories (.stack-work) for whether they are
  owned by the current user and abort if they are not. This precaution can
  be disabled with the `--allow-different-user` flag or `allow-different-user`
  option in the global config (~/.stack/config.yaml).
  [#471](https://github.com/commercialhaskell/stack/issues/471)
* Added `stack clean --full` option for full working dir cleanup.
* YAML config: support Zip archives.
* Redownload build plan if parsing fails
  [#1702](https://github.com/commercialhaskell/stack/issues/1702).
* Give mustache templates access to a 'year' tag
  [#1716](https://github.com/commercialhaskell/stack/pull/1716).
* Have "stack ghci" warn about module name aliasing.
* Add "stack ghci --load-local-deps".
* Build Setup.hs with -rtsopts
  [#1687](https://github.com/commercialhaskell/stack/issues/1687).
* `stack init` accepts a list of directories.
* Add flag infos to DependencyPlanFailures (for better error output in case of
  flags) [#713](https://github.com/commercialhaskell/stack/issues/713)
* `stack new --bare` complains for overwrites, and add `--force` option
  [#1597](https://github.com/commercialhaskell/stack/issues/1597).

Bug fixes:

* Previously, `stack ghci` would fail with `cannot satisfy -package-id` when the
  implicit build step changes the package key of some dependency.
* Fix: Building with ghcjs: "ghc-pkg: Prelude.chr: bad argument: 2980338"
  [#1665](https://github.com/commercialhaskell/stack/issues/1665).
* Fix running test / bench with `--profile` / `--trace`.
* Fix: build progress counter is no longer visible
  [#1685](https://github.com/commercialhaskell/stack/issues/1685).
* Use "-RTS" w/ profiling to allow extra args
  [#1772](https://github.com/commercialhaskell/stack/issues/1772).
* Fix withUnpackedTarball7z to find name of srcDir after unpacking
  (fixes `stack setup` fails for ghcjs project on windows)
  [#1774](https://github.com/commercialhaskell/stack/issues/1774).
* Add space before auto-generated bench opts (makes profiling options work
  uniformly for applications and benchmark suites)
  [#1771](https://github.com/commercialhaskell/stack/issues/1771).
* Don't try to find plugin if it resembles flag.
* Setup.hs changes cause package dirtiness
  [#1711](https://github.com/commercialhaskell/stack/issues/1711).
* Send "stack templates" output to stdout
  [#1792](https://github.com/commercialhaskell/stack/issues/1792).

## 1.0.2

Release notes:

- Arch Linux: Stack has been adopted into the
  [official community repository](https://www.archlinux.org/packages/community/x86_64/stack/),
  so we will no longer be updating the AUR with new versions. See the
  [install/upgrade guide](http://docs.haskellstack.org/en/stable/install_and_upgrade/#arch-linux)
  for current download instructions.

Major changes:

- `stack init` and `solver` overhaul
  [#1583](https://github.com/commercialhaskell/stack/pull/1583)

Other enhancements:

- Disable locale/codepage hacks when GHC >=7.10.3
  [#1552](https://github.com/commercialhaskell/stack/issues/1552)
- Specify multiple images to build for `stack image container`
  [docs](http://docs.haskellstack.org/en/stable/yaml_configuration/#image)
- Specify which executables to include in images for `stack image container`
  [docs](http://docs.haskellstack.org/en/stable/yaml_configuration/#image)
- Docker: pass supplemantary groups and umask into container
- If git fetch fails wipe the directory and try again from scratch
  [#1418](https://github.com/commercialhaskell/stack/issues/1418)
- Warn if newly installed executables won't be available on the PATH
  [#1362](https://github.com/commercialhaskell/stack/issues/1362)
- stack.yaml: for `stack image container`, specify multiple images to generate,
  and which executables should be added to those images
- GHCI: add interactive Main selection
  [#1068](https://github.com/commercialhaskell/stack/issues/1068)
- Care less about the particular name of a GHCJS sdist folder
  [#1622](https://github.com/commercialhaskell/stack/issues/1622)
- Unified Enable/disable help messaging
  [#1613](https://github.com/commercialhaskell/stack/issues/1613)

Bug fixes:

- Don't share precompiled packages between GHC/platform variants and Docker
  [#1551](https://github.com/commercialhaskell/stack/issues/1551)
- Properly redownload corrupted downloads with the correct file size.
  [Mailing list discussion](https://groups.google.com/d/msg/haskell-stack/iVGDG5OHYxs/FjUrR5JsDQAJ)
- Gracefully handle invalid paths in error/warning messages
  [#1561](https://github.com/commercialhaskell/stack/issues/1561)
- Nix: select the correct GHC version corresponding to the snapshot
  even when an abstract resolver is passed via `--resolver` on the
  command-line.
  [#1641](https://github.com/commercialhaskell/stack/issues/1641)
- Fix: Stack does not allow using an external package from ghci
  [#1557](https://github.com/commercialhaskell/stack/issues/1557)
- Disable ambiguous global '--resolver' option for 'stack init'
  [#1531](https://github.com/commercialhaskell/stack/issues/1531)
- Obey `--no-nix` flag
- Fix: GHCJS Execute.hs: Non-exhaustive patterns in lambda
  [#1591](https://github.com/commercialhaskell/stack/issues/1591)
- Send file-watch and sticky logger messages to stderr
  [#1302](https://github.com/commercialhaskell/stack/issues/1302)
  [#1635](https://github.com/commercialhaskell/stack/issues/1635)
- Use globaldb path for querying Cabal version
  [#1647](https://github.com/commercialhaskell/stack/issues/1647)

## 1.0.0

Release notes:

*  We're calling this version 1.0.0 in preparation for Stackage
   LTS 4.  Note, however, that this does not mean the code's API
   will be stable as this is primarily an end-user tool.

Enhancements:

* Added flag `--profile` flag: passed with `stack build`, it will
  enable profiling, and for `--bench` and `--test` it will generate a
  profiling report by passing `+RTS -p` to the executable(s). Great
  for using like `stack build --bench --profile` (remember that
  enabling profile will slow down your benchmarks by >4x). Run `stack
  build --bench` again to disable the profiling and get proper speeds
* Added flag `--trace` flag: just like `--profile`, it enables
  profiling, but instead of generating a report for `--bench` and
  `--test`, prints out a stack trace on exception. Great for using
  like `stack build --test --trace`
* Nix: all options can be overriden on command line
  [#1483](https://github.com/commercialhaskell/stack/issues/1483)
* Nix: build environments (shells) are now pure by default.
* Make verbosity silent by default in script interpreter mode
  [#1472](https://github.com/commercialhaskell/stack/issues/1472)
* Show a message when resetting git commit fails
  [#1453](https://github.com/commercialhaskell/stack/issues/1453)
* Improve Unicode handling in project/package names
  [#1337](https://github.com/commercialhaskell/stack/issues/1337)
* Fix ambiguity between a stack command and a filename to execute (prefer
  `stack` subcommands)
  [#1471](https://github.com/commercialhaskell/stack/issues/1471)
* Support multi line interpreter directive comments
  [#1394](https://github.com/commercialhaskell/stack/issues/1394)
* Handle space separated pids in ghc-pkg dump (for GHC HEAD)
  [#1509](https://github.com/commercialhaskell/stack/issues/1509)
* Add ghci --no-package-hiding option
  [#1517](https://github.com/commercialhaskell/stack/issues/1517)
* `stack new` can download templates from URL
  [#1466](https://github.com/commercialhaskell/stack/issues/1466)

Bug fixes:

* Nix: stack exec options are passed properly to the stack sub process
  [#1538](https://github.com/commercialhaskell/stack/issues/1538)
* Nix: specifying a shell-file works in any current working directory
  [#1547](https://github.com/commercialhaskell/stack/issues/1547)
* Nix: use `--resolver` argument
* Docker: fix missing image message and '--docker-auto-pull'
* No HTML escaping for "stack new" template params
  [#1475](https://github.com/commercialhaskell/stack/issues/1475)
* Set permissions for generated .ghci script
  [#1480](https://github.com/commercialhaskell/stack/issues/1480)
* Restrict commands allowed in interpreter mode
  [#1504](https://github.com/commercialhaskell/stack/issues/1504)
* stack ghci doesn't see preprocessed files for executables
  [#1347](https://github.com/commercialhaskell/stack/issues/1347)
* All test suites run even when only one is requested
  [#1550](https://github.com/commercialhaskell/stack/pull/1550)
* Edge cases in broken templates give odd errors
  [#1535](https://github.com/commercialhaskell/stack/issues/1535)
* Fix test coverage bug on windows

## 0.1.10.1

Bug fixes:

* `stack image container` did not actually build an image
  [#1473](https://github.com/commercialhaskell/stack/issues/1473)

## 0.1.10.0

Release notes:

* The Stack home page is now at [haskellstack.org](http://haskellstack.org),
  which shows the documentation rendered by readthedocs.org. Note: this
  has necessitated some changes to the links in the documentation's markdown
  source code, so please check the links on the website before submitting a PR
  to fix them.
* The locations of the
  [Ubuntu](http://docs.haskellstack.org/en/stable/install_and_upgrade/#ubuntu)
  and
  [Debian](http://docs.haskellstack.org/en/stable/install_and_upgrade/#debian)
  package repositories have changed to have correct URL semantics according to
  Debian's guidelines
  [#1378](https://github.com/commercialhaskell/stack/issues/1378). The old
  locations will continue to work for some months, but we suggest that you
  adjust your `/etc/apt/sources.list.d/fpco.list` to the new location to avoid
  future disruption.
* [openSUSE and SUSE Linux Enterprise](http://docs.haskellstack.org/en/stable/install_and_upgrade/#suse)
  packages are now available, thanks to [@mimi1vx](https://github.com/mimi1vx).
  Note: there will be some lag before these pick up new versions, as they are
  based on Stackage LTS.

Major changes:

* Support for building inside a Nix-shell providing system dependencies
  [#1285](https://github.com/commercialhaskell/stack/pull/1285)
* Add optional GPG signing on `stack upload --sign` or with
  `stack sig sign ...`

Other enhancements:

* Print latest applicable version of packages on conflicts
  [#508](https://github.com/commercialhaskell/stack/issues/508)
* Support for packages located in Mercurial repositories
  [#1397](https://github.com/commercialhaskell/stack/issues/1397)
* Only run benchmarks specified as build targets
  [#1412](https://github.com/commercialhaskell/stack/issues/1412)
* Support git-style executable fall-through (`stack something` executes
  `stack-something` if present)
  [#1433](https://github.com/commercialhaskell/stack/issues/1433)
* GHCi now loads intermediate dependencies
  [#584](https://github.com/commercialhaskell/stack/issues/584)
* `--work-dir` option for overriding `.stack-work`
  [#1178](https://github.com/commercialhaskell/stack/issues/1178)
* Support `detailed-0.9` tests
  [#1429](https://github.com/commercialhaskell/stack/issues/1429)
* Docker: improved POSIX signal proxying to containers
  [#547](https://github.com/commercialhaskell/stack/issues/547)

Bug fixes:

* Show absolute paths in error messages in multi-package builds
  [#1348](https://github.com/commercialhaskell/stack/issues/1348)
* Docker-built binaries and libraries in different path
  [#911](https://github.com/commercialhaskell/stack/issues/911)
  [#1367](https://github.com/commercialhaskell/stack/issues/1367)
* Docker: `--resolver` argument didn't effect selected image tag
* GHCi: Spaces in filepaths caused module loading issues
  [#1401](https://github.com/commercialhaskell/stack/issues/1401)
* GHCi: cpp-options in cabal files weren't used
  [#1419](https://github.com/commercialhaskell/stack/issues/1419)
* Benchmarks couldn't be run independently of eachother
  [#1412](https://github.com/commercialhaskell/stack/issues/1412)
* Send output of building setup to stderr
  [#1410](https://github.com/commercialhaskell/stack/issues/1410)

## 0.1.8.0

Major changes:

* GHCJS can now be used with stackage snapshots via the new `compiler` field.
* Windows installers are now available:
  [download them here](http://docs.haskellstack.org/en/stable/install_and_upgrade/#windows)
  [#613](https://github.com/commercialhaskell/stack/issues/613)
* Docker integration works with non-FPComplete generated images
  [#531](https://github.com/commercialhaskell/stack/issues/531)

Other enhancements:

* Added an `allow-newer` config option
  [#922](https://github.com/commercialhaskell/stack/issues/922)
  [#770](https://github.com/commercialhaskell/stack/issues/770)
* When a Hackage revision invalidates a build plan in a snapshot, trust the
  snapshot [#770](https://github.com/commercialhaskell/stack/issues/770)
* Added a `stack config set resolver RESOLVER` command. Part of work on
  [#115](https://github.com/commercialhaskell/stack/issues/115)
* `stack setup` can now install GHCJS on windows. See
  [#1145](https://github.com/commercialhaskell/stack/issues/1145) and
  [#749](https://github.com/commercialhaskell/stack/issues/749)
* `stack hpc report` command added, which generates reports for HPC tix files
* `stack ghci` now accepts all the flags accepted by `stack build`. See
  [#1186](https://github.com/commercialhaskell/stack/issues/1186)
* `stack ghci` builds the project before launching GHCi. If the build fails,
  optimistically launch GHCi anyway. Use `stack ghci --no-build` option to
  disable [#1065](https://github.com/commercialhaskell/stack/issues/1065)
* `stack ghci` now detects and warns about various circumstances where it is
  liable to fail. See
  [#1270](https://github.com/commercialhaskell/stack/issues/1270)
* Added `require-docker-version` configuration option
* Packages will now usually be built along with their tests and benchmarks. See
  [#1166](https://github.com/commercialhaskell/stack/issues/1166)
* Relative `local-bin-path` paths will be relative to the project's root
  directory, not the current working directory.
  [#1340](https://github.com/commercialhaskell/stack/issues/1340)
* `stack clean` now takes an optional `[PACKAGE]` argument for use in
  multi-package projects. See
  [#583](https://github.com/commercialhaskell/stack/issues/583)
* Ignore cabal_macros.h as a dependency
  [#1195](https://github.com/commercialhaskell/stack/issues/1195)
* Pad timestamps and show local time in --verbose output
  [#1226](https://github.com/commercialhaskell/stack/issues/1226)
* GHCi: Import all modules after loading them
  [#995](https://github.com/commercialhaskell/stack/issues/995)
* Add subcommand aliases: `repl` for `ghci`, and `runhaskell` for `runghc`
  [#1241](https://github.com/commercialhaskell/stack/issues/1241)
* Add typo recommendations for unknown package identifiers
  [#158](https://github.com/commercialhaskell/stack/issues/158)
* Add `stack path --local-hpc-root` option
* Overhaul dependencies' haddocks copying
  [#1231](https://github.com/commercialhaskell/stack/issues/1231)
* Support for extra-package-dbs in 'stack ghci'
  [#1229](https://github.com/commercialhaskell/stack/pull/1229)
* `stack new` disallows package names with "words" consisting solely of numbers
  [#1336](https://github.com/commercialhaskell/stack/issues/1336)
* `stack build --fast` turns off optimizations

Bug fixes:

* Fix: Haddocks not copied for dependencies
  [#1105](https://github.com/commercialhaskell/stack/issues/1105)
* Fix: Global options did not work consistently after subcommand
  [#519](https://github.com/commercialhaskell/stack/issues/519)
* Fix: 'stack ghci' doesn't notice that a module got deleted
  [#1180](https://github.com/commercialhaskell/stack/issues/1180)
* Rebuild when cabal file is changed
* Fix: Paths in GHC warnings not canonicalized, nor those for packages in
  subdirectories or outside the project root
  [#1259](https://github.com/commercialhaskell/stack/issues/1259)
* Fix: unlisted files in tests and benchmarks trigger extraneous second build
  [#838](https://github.com/commercialhaskell/stack/issues/838)

## 0.1.6.0

Major changes:

* `stack setup` now supports building and booting GHCJS from source tarball.
* On Windows, build directories no longer display "pretty" information
  (like x86_64-windows/Cabal-1.22.4.0), but rather a hash of that
  content. The reason is to avoid the 260 character path limitation on
  Windows. See
  [#1027](https://github.com/commercialhaskell/stack/pull/1027)
* Rename config files and clarify their purposes [#969](https://github.com/commercialhaskell/stack/issues/969)
    * `~/.stack/stack.yaml` --> `~/.stack/config.yaml`
    * `~/.stack/global` --> `~/.stack/global-project`
    * `/etc/stack/config` --> `/etc/stack/config.yaml`
    * Old locations still supported, with deprecation warnings
* New command "stack eval CODE", which evaluates to "stack exec ghc -- -e CODE".

Other enhancements:

* No longer install `git` on Windows
  [#1046](https://github.com/commercialhaskell/stack/issues/1046). You
  can still get this behavior by running the following yourself:
  `stack exec -- pacman -Sy --noconfirm git`.
* Typing enter during --file-watch triggers a rebuild [#1023](https://github.com/commercialhaskell/stack/pull/1023)
* Use Haddock's `--hyperlinked-source` (crosslinked source), if available [#1070](https://github.com/commercialhaskell/stack/pull/1070)
* Use Stack-installed GHCs for `stack init --solver` [#1072](https://github.com/commercialhaskell/stack/issues/1072)
* New experimental `stack query` command [#1087](https://github.com/commercialhaskell/stack/issues/1087)
* By default, stack no longer rebuilds a package due to GHC options changes. This behavior can be tweaked with the `rebuild-ghc-options` setting. [#1089](https://github.com/commercialhaskell/stack/issues/1089)
* By default, ghc-options are applied to all local packages, not just targets. This behavior can be tweaked with the `apply-ghc-options` setting. [#1089](https://github.com/commercialhaskell/stack/issues/1089)
* Docker: download or override location of stack executable to re-run in container [#974](https://github.com/commercialhaskell/stack/issues/974)
* Docker: when Docker Engine is remote, don't run containerized processes as host's UID/GID [#194](https://github.com/commercialhaskell/stack/issues/194)
* Docker: `set-user` option to enable/disable running containerized processes as host's UID/GID [#194](https://github.com/commercialhaskell/stack/issues/194)
* Custom Setup.hs files are now precompiled instead of interpreted. This should be a major performance win for certain edge cases (biggest example: [building Cabal itself](https://github.com/commercialhaskell/stack/issues/1041)) while being either neutral or a minor slowdown for more common cases.
* `stack test --coverage` now also generates a unified coverage report for multiple test-suites / packages.  In the unified report, test-suites can contribute to the coverage of other packages.

Bug fixes:

* Ignore stack-built executables named `ghc`
  [#1052](https://github.com/commercialhaskell/stack/issues/1052)
* Fix quoting of output failed command line arguments
* Mark executable-only packages as installed when copied from cache [#1043](https://github.com/commercialhaskell/stack/pull/1043)
* Canonicalize temporary directory paths [#1047](https://github.com/commercialhaskell/stack/pull/1047)
* Put code page fix inside the build function itself [#1066](https://github.com/commercialhaskell/stack/issues/1066)
* Add `explicit-setup-deps` option [#1110](https://github.com/commercialhaskell/stack/issues/1110), and change the default to the old behavior of using any package in the global and snapshot database [#1025](https://github.com/commercialhaskell/stack/issues/1025)
* Precompiled cache checks full package IDs on Cabal < 1.22 [#1103](https://github.com/commercialhaskell/stack/issues/1103)
* Pass -package-id to ghci [#867](https://github.com/commercialhaskell/stack/issues/867)
* Ignore global packages when copying precompiled packages [#1146](https://github.com/commercialhaskell/stack/issues/1146)

## 0.1.5.0

Major changes:

* On Windows, we now use a full MSYS2 installation in place of the previous PortableGit. This gives you access to the pacman package manager for more easily installing libraries.
* Support for custom GHC binary distributions [#530](https://github.com/commercialhaskell/stack/issues/530)
    * `ghc-variant` option in stack.yaml to specify the variant (also
      `--ghc-variant` command-line option)
    * `setup-info` in stack.yaml, to specify where to download custom binary
      distributions (also `--ghc-bindist` command-line option)
    * Note: On systems with libgmp4 (aka `libgmp.so.3`), such as CentOS 6, you
      may need to re-run `stack setup` due to the centos6 GHC bindist being
      treated like a variant
* A new `--pvp-bounds` flag to the sdist and upload commands allows automatic adding of PVP upper and/or lower bounds to your dependencies

Other enhancements:

* Adapt to upcoming Cabal installed package identifier format change [#851](https://github.com/commercialhaskell/stack/issues/851)
* `stack setup` takes a `--stack-setup-yaml` argument
* `--file-watch` is more discerning about which files to rebuild for [#912](https://github.com/commercialhaskell/stack/issues/912)
* `stack path` now supports `--global-pkg-db` and `--ghc-package-path`
* `--reconfigure` flag [#914](https://github.com/commercialhaskell/stack/issues/914) [#946](https://github.com/commercialhaskell/stack/issues/946)
* Cached data is written with a checksum of its structure [#889](https://github.com/commercialhaskell/stack/issues/889)
* Fully removed `--optimizations` flag
* Added `--cabal-verbose` flag
* Added `--file-watch-poll` flag for polling instead of using filesystem events (useful for running tests in a Docker container while modifying code in the host environment. When code is injected into the container via a volume, the container won't propagate filesystem events).
* Give a preemptive error message when `-prof` is given as a GHC option [#1015](https://github.com/commercialhaskell/stack/issues/1015)
* Locking is now optional, and will be turned on by setting the `STACK_LOCK` environment variable to `true` [#950](https://github.com/commercialhaskell/stack/issues/950)
* Create default stack.yaml with documentation comments and commented out options [#226](https://github.com/commercialhaskell/stack/issues/226)
* Out of memory warning if Cabal exits with -9 [#947](https://github.com/commercialhaskell/stack/issues/947)

Bug fixes:

* Hacky workaround for optparse-applicative issue with `stack exec --help` [#806](https://github.com/commercialhaskell/stack/issues/806)
* Build executables for local extra deps [#920](https://github.com/commercialhaskell/stack/issues/920)
* copyFile can't handle directories [#942](https://github.com/commercialhaskell/stack/pull/942)
* Support for spaces in Haddock interface files [fpco/minghc#85](https://github.com/fpco/minghc/issues/85)
* Temporarily building against a "shadowing" local package? [#992](https://github.com/commercialhaskell/stack/issues/992)
* Fix Setup.exe name for --upgrade-cabal on Windows [#1002](https://github.com/commercialhaskell/stack/issues/1002)
* Unlisted dependencies no longer trigger extraneous second build [#838](https://github.com/commercialhaskell/stack/issues/838)

## 0.1.4.1

Fix stack's own Haddocks.  No changes to functionality (only comments updated).

## 0.1.4.0

Major changes:

* You now have more control over how GHC versions are matched, e.g. "use exactly this version," "use the specified minor version, but allow patches," or "use the given minor version or any later minor in the given major release." The default has switched from allowing newer later minor versions to a specific minor version allowing patches. For more information, see [#736](https://github.com/commercialhaskell/stack/issues/736) and [#784](https://github.com/commercialhaskell/stack/pull/784).
* Support added for compiling with GHCJS
* stack can now reuse prebuilt binaries between snapshots. That means that, if you build package foo in LTS-3.1, that binary version can be reused in LTS-3.2, assuming it uses the same dependencies and flags. [#878](https://github.com/commercialhaskell/stack/issues/878)

Other enhancements:

* Added the `--docker-env` argument, to set environment variables in Docker container.
* Set locale environment variables to UTF-8 encoding for builds to avoid "commitBuffer: invalid argument" errors from GHC [#793](https://github.com/commercialhaskell/stack/issues/793)
* Enable translitation for encoding on stdout and stderr [#824](https://github.com/commercialhaskell/stack/issues/824)
* By default, `stack upgrade` automatically installs GHC as necessary [#797](https://github.com/commercialhaskell/stack/issues/797)
* Added the `ghc-options` field to stack.yaml [#796](https://github.com/commercialhaskell/stack/issues/796)
* Added the `extra-path` field to stack.yaml
* Code page changes on Windows only apply to the build command (and its synonyms), and can be controlled via a command line flag (still defaults to on) [#757](https://github.com/commercialhaskell/stack/issues/757)
* Implicitly add packages to extra-deps when a flag for them is set [#807](https://github.com/commercialhaskell/stack/issues/807)
* Use a precompiled Setup.hs for simple build types [#801](https://github.com/commercialhaskell/stack/issues/801)
* Set --enable-tests and --enable-benchmarks optimistically [#805](https://github.com/commercialhaskell/stack/issues/805)
* `--only-configure` option added [#820](https://github.com/commercialhaskell/stack/issues/820)
* Check for duplicate local package names
* Stop nagging people that call `stack test` [#845](https://github.com/commercialhaskell/stack/issues/845)
* `--file-watch` will ignore files that are in your VCS boring/ignore files [#703](https://github.com/commercialhaskell/stack/issues/703)
* Add `--numeric-version` option

Bug fixes:

* `stack init --solver` fails if `GHC_PACKAGE_PATH` is present [#860](https://github.com/commercialhaskell/stack/issues/860)
* `stack solver` and `stack init --solver` check for test suite and benchmark dependencies [#862](https://github.com/commercialhaskell/stack/issues/862)
* More intelligent logic for setting UTF-8 locale environment variables [#856](https://github.com/commercialhaskell/stack/issues/856)
* Create missing directories for `stack sdist`
* Don't ignore .cabal files with extra periods [#895](https://github.com/commercialhaskell/stack/issues/895)
* Deprecate unused `--optimizations` flag
* Truncated output on slow terminals [#413](https://github.com/commercialhaskell/stack/issues/413)

## 0.1.3.1

Bug fixes:

* Ignore disabled executables [#763](https://github.com/commercialhaskell/stack/issues/763)

## 0.1.3.0

Major changes:

* Detect when a module is compiled but not listed in the cabal file ([#32](https://github.com/commercialhaskell/stack/issues/32))
    * A warning is displayed for any modules that should be added to `other-modules` in the .cabal file
    * These modules are taken into account when determining whether a package needs to be built
* Respect TemplateHaskell addDependentFile dependency changes ([#105](https://github.com/commercialhaskell/stack/issues/105))
    * TH dependent files are taken into account when determining whether a package needs to be built.
* Overhauled target parsing, added `--test` and `--bench` options [#651](https://github.com/commercialhaskell/stack/issues/651)
    * For details, see [Build commands documentation](http://docs.haskellstack.org/en/stable/build_command/)

Other enhancements:

* Set the `HASKELL_DIST_DIR` environment variable [#524](https://github.com/commercialhaskell/stack/pull/524)
* Track build status of tests and benchmarks [#525](https://github.com/commercialhaskell/stack/issues/525)
* `--no-run-tests` [#517](https://github.com/commercialhaskell/stack/pull/517)
* Targets outside of root dir don't build [#366](https://github.com/commercialhaskell/stack/issues/366)
* Upper limit on number of flag combinations to test [#543](https://github.com/commercialhaskell/stack/issues/543)
* Fuzzy matching support to give better error messages for close version numbers [#504](https://github.com/commercialhaskell/stack/issues/504)
* `--local-bin-path` global option. Use to change where binaries get placed on a `--copy-bins` [#342](https://github.com/commercialhaskell/stack/issues/342)
* Custom snapshots [#111](https://github.com/commercialhaskell/stack/issues/111)
* --force-dirty flag: Force treating all local packages as having dirty files (useful for cases where stack can't detect a file change)
* GHC error messages: display file paths as absolute instead of relative for better editor integration
* Add the `--copy-bins` option [#569](https://github.com/commercialhaskell/stack/issues/569)
* Give warnings on unexpected config keys [#48](https://github.com/commercialhaskell/stack/issues/48)
* Remove Docker `pass-host` option
* Don't require cabal-install to upload [#313](https://github.com/commercialhaskell/stack/issues/313)
* Generate indexes for all deps and all installed snapshot packages [#143](https://github.com/commercialhaskell/stack/issues/143)
* Provide `--resolver global` option [#645](https://github.com/commercialhaskell/stack/issues/645)
    * Also supports `--resolver nightly`, `--resolver lts`, and `--resolver lts-X`
* Make `stack build --flag` error when flag or package is unknown [#617](https://github.com/commercialhaskell/stack/issues/617)
* Preserve file permissions when unpacking sources [#666](https://github.com/commercialhaskell/stack/pull/666)
* `stack build` etc work outside of a project
* `list-dependencies` command [#638](https://github.com/commercialhaskell/stack/issues/638)
* `--upgrade-cabal` option to `stack setup` [#174](https://github.com/commercialhaskell/stack/issues/174)
* `--exec` option [#651](https://github.com/commercialhaskell/stack/issues/651)
* `--only-dependencies` implemented correctly [#387](https://github.com/commercialhaskell/stack/issues/387)

Bug fixes:

* Extensions from the `other-extensions` field no longer enabled by default [#449](https://github.com/commercialhaskell/stack/issues/449)
* Fix: haddock forces rebuild of empty packages [#452](https://github.com/commercialhaskell/stack/issues/452)
* Don't copy over executables excluded by component selection [#605](https://github.com/commercialhaskell/stack/issues/605)
* Fix: stack fails on Windows with git package in stack.yaml and no git binary on path [#712](https://github.com/commercialhaskell/stack/issues/712)
* Fixed GHCi issue: Specifying explicit package versions (#678)
* Fixed GHCi issue: Specifying -odir and -hidir as .stack-work/odir (#529)
* Fixed GHCi issue: Specifying A instead of A.ext for modules (#498)

## 0.1.2.0

* Add `--prune` flag to `stack dot` [#487](https://github.com/commercialhaskell/stack/issues/487)
* Add `--[no-]external`,`--[no-]include-base` flags to `stack dot` [#437](https://github.com/commercialhaskell/stack/issues/437)
* Add `--ignore-subdirs` flag to init command [#435](https://github.com/commercialhaskell/stack/pull/435)
* Handle attempt to use non-existing resolver [#436](https://github.com/commercialhaskell/stack/pull/436)
* Add `--force` flag to `init` command
* exec style commands accept the `--package` option (see [Reddit discussion](http://www.reddit.com/r/haskell/comments/3bd66h/stack_runghc_turtle_as_haskell_script_solution/))
* `stack upload` without arguments doesn't do anything [#439](https://github.com/commercialhaskell/stack/issues/439)
* Print latest version of packages on conflicts [#450](https://github.com/commercialhaskell/stack/issues/450)
* Flag to avoid rerunning tests that haven't changed [#451](https://github.com/commercialhaskell/stack/issues/451)
* stack can act as a script interpreter (see [Script interpreter] (https://github.com/commercialhaskell/stack/wiki/Script-interpreter) and [Reddit discussion](http://www.reddit.com/r/haskell/comments/3bd66h/stack_runghc_turtle_as_haskell_script_solution/))
* Add the __`--file-watch`__ flag to auto-rebuild on file changes [#113](https://github.com/commercialhaskell/stack/issues/113)
* Rename `stack docker exec` to `stack exec --plain`
* Add the `--skip-msys` flag [#377](https://github.com/commercialhaskell/stack/issues/377)
* `--keep-going`, turned on by default for tests and benchmarks [#478](https://github.com/commercialhaskell/stack/issues/478)
* `concurrent-tests: BOOL` [#492](https://github.com/commercialhaskell/stack/issues/492)
* Use hashes to check file dirtiness [#502](https://github.com/commercialhaskell/stack/issues/502)
* Install correct GHC build on systems with libgmp.so.3 [#465](https://github.com/commercialhaskell/stack/issues/465)
* `stack upgrade` checks version before upgrading [#447](https://github.com/commercialhaskell/stack/issues/447)

## 0.1.1.0

* Remove GHC uncompressed tar file after installation [#376](https://github.com/commercialhaskell/stack/issues/376)
* Put stackage snapshots JSON on S3 [#380](https://github.com/commercialhaskell/stack/issues/380)
* Specifying flags for multiple packages [#335](https://github.com/commercialhaskell/stack/issues/335)
* single test suite failure should show entire log [#388](https://github.com/commercialhaskell/stack/issues/388)
* valid-wanted is a confusing option name [#386](https://github.com/commercialhaskell/stack/issues/386)
* stack init in multi-package project should use local packages for dependency checking [#384](https://github.com/commercialhaskell/stack/issues/384)
* Display information on why a snapshot was rejected [#381](https://github.com/commercialhaskell/stack/issues/381)
* Give a reason for unregistering packages [#389](https://github.com/commercialhaskell/stack/issues/389)
* `stack exec` accepts the `--no-ghc-package-path` parameter
* Don't require build plan to upload [#400](https://github.com/commercialhaskell/stack/issues/400)
* Specifying test components only builds/runs those tests [#398](https://github.com/commercialhaskell/stack/issues/398)
* `STACK_EXE` environment variable
* Add the `stack dot` command
* `stack upgrade` added [#237](https://github.com/commercialhaskell/stack/issues/237)
* `--stack-yaml` command line flag [#378](https://github.com/commercialhaskell/stack/issues/378)
* `--skip-ghc-check` command line flag [#423](https://github.com/commercialhaskell/stack/issues/423)

Bug fixes:

* Haddock links to global packages no longer broken on Windows [#375](https://github.com/commercialhaskell/stack/issues/375)
* Make flags case-insensitive [#397](https://github.com/commercialhaskell/stack/issues/397)
* Mark packages uninstalled before rebuilding [#365](https://github.com/commercialhaskell/stack/issues/365)

## 0.1.0.0

* Fall back to cabal dependency solver when a snapshot can't be found
* Basic implementation of `stack new` [#137](https://github.com/commercialhaskell/stack/issues/137)
* `stack solver` command [#364](https://github.com/commercialhaskell/stack/issues/364)
* `stack path` command [#95](https://github.com/commercialhaskell/stack/issues/95)
* Haddocks [#143](https://github.com/commercialhaskell/stack/issues/143):
    * Build for dependencies
    * Use relative links
    * Generate module contents and index for all packages in project

## 0.0.3

* `--prefetch` [#297](https://github.com/commercialhaskell/stack/issues/297)
* `upload` command ported from stackage-upload [#225](https://github.com/commercialhaskell/stack/issues/225)
* `--only-snapshot` [#310](https://github.com/commercialhaskell/stack/issues/310)
* `--resolver` [#224](https://github.com/commercialhaskell/stack/issues/224)
* `stack init` [#253](https://github.com/commercialhaskell/stack/issues/253)
* `--extra-include-dirs` and `--extra-lib-dirs` [#333](https://github.com/commercialhaskell/stack/issues/333)
* Specify intra-package target [#201](https://github.com/commercialhaskell/stack/issues/201)

## 0.0.2

* Fix some Windows specific bugs [#216](https://github.com/commercialhaskell/stack/issues/216)
* Improve output for package index updates [#227](https://github.com/commercialhaskell/stack/issues/227)
* Automatically update indices as necessary [#227](https://github.com/commercialhaskell/stack/issues/227)
* --verbose flag [#217](https://github.com/commercialhaskell/stack/issues/217)
* Remove packages (HTTPS and Git) [#199](https://github.com/commercialhaskell/stack/issues/199)
* Config values for system-ghc and install-ghc
* Merge `stack deps` functionality into `stack build`
* `install` command [#153](https://github.com/commercialhaskell/stack/issues/153) and [#272](https://github.com/commercialhaskell/stack/issues/272)
* overriding architecture value (useful to force 64-bit GHC on Windows, for example)
* Overhauled test running (allows cycles, avoids unnecessary recompilation, etc)

## 0.0.1

* First public release, beta quality<|MERGE_RESOLUTION|>--- conflicted
+++ resolved
@@ -1,6 +1,5 @@
 # Changelog
 
-<<<<<<< HEAD
 ## Unreleased changes
 
 Release notes:
@@ -37,7 +36,7 @@
   [#1819](https://github.com/commercialhaskell/stack/issues/1819)
 * Nix: cancelling a stack build now exits properly rather than dropping into a
   nix-shell [#1778](https://github.com/commercialhaskell/stack/issues/1778)
-=======
+
 ## 1.0.4.2
 
 Build with path-io-1.0.0. There are no changes in behaviour from 1.0.4,
@@ -47,7 +46,6 @@
 
 Fixes build with aeson-0.11.0.0. There are no changes in behaviour from 1.0.4,
 so no binaries are released for this version.
->>>>>>> 1f002063
 
 ## 1.0.4
 
